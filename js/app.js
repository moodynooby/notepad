$(document).ready(function () {
	const welcomeText = `This is an offline-capable Notepad which is a Progressive Web App.

	The app serves the following features:

	- Write notes which are then saved to the localStorage.
	- Installable on supported browsers for offline usage.
	- "Add To Home Screen" feature on Android-supported devices to launch the app from the home screen.
	- Dark mode.
	- Privacy-focused - We'll never collect your precious data.
	- Light-weight - Loads almost instantly.
	- It's open-source!

	CAUTION: Since the app uses the browser's localStorage to store your notes, 
	it's recommended that you take a backup of your notes more often using the 
	"Download Notes" button or by pressing the "Ctrl/Cmd + S" keys.

	** Start writing your notes **`;

	const darkmodeText = 'Enable dark mode';
	const lightmodeText = 'Enable light mode';
	const darkMetaColor = '#0d1117';
	const lightMetaColor = '#4d4d4d';
	const metaThemeColor = document.querySelector('meta[name=theme-color]');
	const defaultFontSize = 18;
	const defaultLineHeight = 26;
	const defaultFontWeight = 'normal';
	const defaultShowWordCountPill = 'Yes';
	const { notepad, state, setState, removeState, get } = selector();

	const noteItem = state.note && state.note != '' ? state.note : welcomeText;
	const characterAndWordCountText = calculateCharactersAndWords(noteItem);
	notepad.wordCount.text(characterAndWordCountText);
	notepad.note.val(noteItem);

	if (!state.isUserPreferredTheme) {
		setState('isUserPreferredTheme', 'false');
	}

	if (state.userChosenFontSize) {
		notepad.note.css('font-size', state.userChosenFontSize + 'px');
		notepad.fontSize.val(state.userChosenFontSize);
	} else {
		resetFontSize(defaultFontSize);
	}

	if (state.userChosenFontWeight) {
		notepad.note.css('font-weight', state.userChosenFontWeight);
		notepad.fontWeight.val(state.userChosenFontWeight);
	} else {
		resetFontWeight(defaultFontWeight);
	}

	if (state.userChosenLineHeight) {
		notepad.note.css('line-height', state.userChosenLineHeight + 'px');
		notepad.lineHeight.val(state.userChosenLineHeight);
	} else {
		resetLineHeight(defaultLineHeight);
	}

	const userChosenWordCountPillSelected = state.userChosenWordCountPillSelected

	if (userChosenWordCountPillSelected) {
		userChosenWordCountPillSelected === 'Yes' ? notepad.wordCountContainer.show() : notepad.wordCountContainer.hide();
		notepad.showWordCountPill.val(userChosenWordCountPillSelected);
	} else {
		resetShowWordCountPill(defaultShowWordCountPill);
	}

	if (state.mode && state.mode === 'dark') {
		enableDarkMode(lightmodeText, darkMetaColor, metaThemeColor);
	} else {
		enableLightMode(darkmodeText, lightMetaColor, metaThemeColor);
	}

	notepad.note.keyup(debounce(function () {
		const characterAndWordCountText = calculateCharactersAndWords(get(this).val());
		notepad.wordCount.text(characterAndWordCountText);
		setState('note', get(this).val());
	}, 500));
	
	notepad.clearNotes.on('click', function () {
		Swal.fire({
			title: 'Want to delete notes?',
			text: "You won't be able to revert this!",
			icon: 'warning',
			showCancelButton: true,
			confirmButtonColor: '#d33',
			cancelButtonColor: '#3085d6',
			confirmButtonText: 'Delete'
		}).then((result) => {
			if (result.value) {
				notepad.note.val('').focus();
				setState('note', '');

				Swal.fire(
					'Deleted!',
					'Your notes has been deleted.',
					'success'
				)
			}
		})
	});

	notepad.mode.click(function () {
		get(document.body).toggleClass('dark');
		let bodyClass = get(document.body).attr('class');

		if (bodyClass === 'dark') {
			enableDarkMode(lightmodeText, darkMetaColor, metaThemeColor)
		} else {
			enableLightMode(darkmodeText, lightMetaColor, metaThemeColor)
		}

		setState('isUserPreferredTheme', 'true');
	});

	notepad.copyToClipboard.click(function () {
		navigator.clipboard.writeText(notepad.note.val()).then(function () {
			showToast('Notes copied to clipboard!')
		}, function () {
			showToast('Failure to copy. Check permissions for clipboard.')
		});
	})

	notepad.downloadNotes.click(function () {
		saveTextAsFile(note.value, getFileName());
	})

	setTimeout(function () {
		if (!state.hasUserDismissedDonationPopup) {
			notepad.stickyNotice.toggleClass('make-hidden');
		}
	}, 30000);

	notepad.closeDonationPopup.click(function () {
		notepad.stickyNotice.remove();
		setState('hasUserDismissedDonationPopup', 'true');
	});

	notepad.fontSize.on('change', function (e) {
		const fontSizeSelected = this.value;

		notepad.note.css('font-size', fontSizeSelected + 'px');
		setState('userChosenFontSize', fontSizeSelected);
	});

	notepad.lineHeight.on('change', function (e) {
		const lineHeightSelected = this.value;

		notepad.note.css('line-height', lineHeightSelected + 'px');
		setState('userChosenLineHeight', lineHeightSelected);
	});

	notepad.fontWeight.on('change', function (e) {
		const fontWeightSelected = this.value;

		notepad.note.css('font-weight', fontWeightSelected);
		setState('userChosenFontWeight', fontWeightSelected);
	});

	notepad.showWordCountPill.on('change', function (e) {
		const showWordCountPillSelected = this.value;

		showWordCountPillSelected === 'Yes' ? notepad.wordCountContainer.show() : notepad.wordCountContainer.hide();
		setState('userChosenWordCountPillSelected', showWordCountPillSelected);
	});

	notepad.resetPreferences.click(function () {
		if (selector().state.userChosenFontSize) {	
			removeState('userChosenFontSize');
			resetFontSize(defaultFontSize);
		}
			
		if (selector().state.userChosenLineHeight) {
			removeState('userChosenLineHeight');
			resetLineHeight(defaultLineHeight);
		}

		if (selector().state.userChosenFontWeight) {
			removeState('userChosenFontWeight');
			resetFontWeight(defaultFontWeight);
		}

		if (selector().state.userChosenWordCountPillSelected) {
			removeState('userChosenWordCountPillSelected');
			resetShowWordCountPill(defaultShowWordCountPill);
		}
	});

	// This changes the application's theme when 
	// user toggles device's theme preference
	window.matchMedia('(prefers-color-scheme: dark)').addEventListener('change', ({ matches: isSystemDarkModeEnabled }) => {
		// To override device's theme preference
		// if user sets theme manually in the app
		if (state.isUserPreferredTheme === 'true') {
			return;
		}

		isSystemDarkModeEnabled
			? enableDarkMode(lightmodeText, darkMetaColor, metaThemeColor)
			: enableLightMode(darkmodeText, lightMetaColor, metaThemeColor)
	});

	// This sets the application's theme based on
	// the device's theme preference when it loads
	if (state.isUserPreferredTheme === 'false') {
		window.matchMedia('(prefers-color-scheme: dark)').matches
			? enableDarkMode(lightmodeText, darkMetaColor, metaThemeColor)
			: enableLightMode(darkmodeText, lightMetaColor, metaThemeColor);
	} 

	if (getPWADisplayMode() === 'standalone') {
		notepad.installApp.hide();
	}

	window.matchMedia('(display-mode: standalone)').addEventListener('change', ({ matches }) => {
		if (matches) {
			notepad.installApp.hide();
		} else {
			notepad.installApp.show();
		}
	});

	document.onkeydown = function (event) {
		event = event || window.event;

		if (event.key === 'Escape') {
<<<<<<< HEAD
			_.aboutModal.modal('hide');
			_.preferencesModal.modal('hide');
		} else if ((event.ctrlKey || event.metaKey) && event.code === 'KeyS') {
=======
			notepad.aboutModal.modal('hide');
			notepad.preferencesModal.modal('hide');
		} else if (event.ctrlKey && event.code === 'KeyS') {
>>>>>>> bab63ae7
			saveTextAsFile(note.value, getFileName());
			event.preventDefault();
		}
	};
});

// Registering ServiceWorker
if ('serviceWorker' in navigator) {
	navigator.serviceWorker.register('sw.js').then(function (registration) {
		console.log('ServiceWorker registration successful with scope: ', registration.scope);
	}).catch(function (err) {
		console.log('ServiceWorker registration failed: ', err);
	});
}

let deferredPrompt;
let installSource;

window.addEventListener('beforeinstallprompt', (e) => {
	selector().notepad.installAppButtonContainer.show();
	deferredPrompt = e;
	installSource = 'nativeInstallCard';

	e.userChoice.then(function (choiceResult) {
		if (choiceResult.outcome === 'accepted') {
			deferredPrompt = null;
		}

		ga('send', {
			hitType: 'event',
			eventCategory: 'pwa-install',
			eventAction: 'native-installation-card-prompted',
			eventLabel: installSource,
			eventValue: choiceResult.outcome === 'accepted' ? 1 : 0
		});
	});
});

const installApp = document.getElementById('installApp');

installApp.addEventListener('click', async () => {
	installSource = 'customInstallationButton';

	if (deferredPrompt !== null) {
		deferredPrompt.prompt();
		const { outcome } = await deferredPrompt.userChoice;
		if (outcome === 'accepted') {
			deferredPrompt = null;
		}

		ga('send', {
			hitType: 'event',
			eventCategory: 'pwa-install',
			eventAction: 'custom-installation-button-clicked',
			eventLabel: installSource,
			eventValue: outcome === 'accepted' ? 1 : 0
		});
	} else {
		showToast('Notepad is already installed.')
	}
});

window.addEventListener('appinstalled', () => {
	deferredPrompt = null;

	const source = installSource || 'browser';

	ga('send', 'event', 'pwa-install', 'installed', source);
});<|MERGE_RESOLUTION|>--- conflicted
+++ resolved
@@ -226,15 +226,9 @@
 		event = event || window.event;
 
 		if (event.key === 'Escape') {
-<<<<<<< HEAD
-			_.aboutModal.modal('hide');
-			_.preferencesModal.modal('hide');
-		} else if ((event.ctrlKey || event.metaKey) && event.code === 'KeyS') {
-=======
 			notepad.aboutModal.modal('hide');
 			notepad.preferencesModal.modal('hide');
 		} else if (event.ctrlKey && event.code === 'KeyS') {
->>>>>>> bab63ae7
 			saveTextAsFile(note.value, getFileName());
 			event.preventDefault();
 		}
